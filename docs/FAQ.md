# FAQ

## Product FAQ:

### Can we call Backstage something different? So that it fits our company better?

Yes, Backstage is just a platform for building your own developer portal. We
happen to call our internal version Backstage, as well, as a reference to our
music roots. You can call your version whatever suits your team, company, or
brand.

### Is Backstage a monitoring platform?

No, but it can be! Backstage is designed to be a developer portal for all your
infrastructure tooling, services, and documentation. So, it's not a monitoring
platform — but that doesn't mean you can't integrate a monitoring tool into
Backstage by writing
[a plugin](/docs/FAQ.md#what-is-a-plugin-in-backstage).

### How is Backstage licensed?

Backstage was released as open source software by Spotify and is licensed under
[Apache License, Version 2.0](http://www.apache.org/licenses/LICENSE-2.0).

### Why did we open source Backstage?

We hope to see Backstage become the infrastructure standard everywhere. When we
saw how much Backstage improved developer experience and productivity
internally, we wanted to share those gains. After all, if Backstage can create
order in an engineering environment as open and diverse as ours, then we're
pretty sure it can create order (and boost productivity) anywhere. To learn
more, read our blog post,
"[What the heck is Backstage anyway?](https://backstage.io/blog/2020/03/18/what-is-backstage)"

### Will Spotify's internal plugins be open sourced, too?

Yes, we've already started releasing open source versions of some of the plugins
we use here, and we'll continue to do so.
[Plugins](/docs/FAQ.md#what-is-a-plugin-in-backstage) are the
building blocks of functionality in Backstage. We have over 120 plugins inside
Spotify — many of those are specialized for our use, so will remain internal and
proprietary to us. But we estimate that about a third of our existing plugins
make good open source candidates. (And we'll probably end up writing some brand
new ones, too.)

### What's the roadmap for Backstage?

We envision three phases, which you can learn about in
[our project roadmap](https://github.com/spotify/backstage#project-roadmap).
Even though the open source version of Backstage is relatively new compared to
our internal version, we have already begun work on various aspects of all three
phases. Looking at the
[milestones for active issues](https://github.com/spotify/backstage/milestones)
will also give you a sense of our progress.

### My company doesn't have thousands of developers or services. Is Backstage overkill?

Not at all! A core reason to adopt Backstage is to standardize how software is
built at your company. It's easier to decide on those standards as a small
company, and grows in importance as the company grows. Backstage sets a
foundation, and an early investment in your infrastructure becomes even more
valuable as you grow.

### Our company has a strong design language system/brand that we want to incorporate. Does Backstage support this?

Yes! The Backstage UI is built using Material-UI. With the theming capabilities
of Material-UI, you are able to adapt the interface to your brand guidelines.

## Technical FAQ:

### Why Material-UI?

The short answer is that's what we've been using in Backstage internally.

The original decision was based on Google's Material Design being a thorough,
well thought out and complete design system, with many mature and powerful
libraries implemented in both the system itself and auxiliary components that we
knew that we would like to use.

It strikes a good balance between power, customizability, and ease of use. A
core focus of Backstage is to make plugin developers productive with as few
hurdles as possible. Material-UI lets plugin makers get going easily with both
well-known tech and a large flora of components.

### What technology does Backstage use?

The code base is a large-scale React application that uses TypeScript. For
[Phase 2](https://github.com/spotify/backstage#project-roadmap), we plan to use
Node.js and GraphQL.

### What is the end-to-end user flow? The happy path story.

There are three main user profiles for Backstage: the integrator, the
contributor, and the software engineer. 

The **integrator** hosts the Backstage app and configures which plugins are available to use in the app. 

The **contributor** adds functionality to the app by writing plugins.

<<<<<<< HEAD
=======
The **software engineer** uses the app's functionality and interacts with its plugins.

### What is a "plugin" in Backstage?

Plugins are what provide the feature functionality in Backstage. They are used to integrate different systems into Backstage's frontend, so that the developer gets a consistent UX, no matter what tool or service is being accessed on the other side.

Each plugin is treated as a self-contained web app and can include almost any type of content. Plugins all use a common set of platform APIs and reusable UI components. Plugins can fetch data either from the backend or an API exposed through the proxy.

Learn more about [the different components](https://github.com/spotify/backstage#overview) that make up Backstage.

>>>>>>> 22d1c406
### Do I have to write plugins in TypeScript?

No, you can use JavaScript if you prefer. We want to keep the Backstage core
APIs in TypeScript, but aren't forcing it on individual plugins.

### How do I find out if a plugin already exists?

Before you write a plugin,
[search the plugin issues](https://github.com/spotify/backstage/issues?q=is%3Aissue+label%3Aplugin+)
to see if it already exists or is in the works. If no one's thought of it yet,
great! Open a new issue as
[a plugin suggestion](https://github.com/spotify/backstage/issues/new/choose)
and describe what your plugin will do. This will help coordinate our
contributors' efforts and avoid duplicating existing functionality. In the
future, we will create
[a plugin gallery](https://github.com/spotify/backstage/issues/260) where people
can browse and search for all available plugins.

### Which plugin is used the most at Spotify?

By far, our most-used plugin is our TechDocs plugin, which we use for creating technical documentation. Our philosophy at Spotify is to treat "docs like code", where you write documentation using the same workflow as you write your code. This makes it easier to create, find, and update documentation. We hope to release [the open source version](https://github.com/spotify/backstage/issues/687) in the future. (See also: "[Will Spotify's internal plugins be open sourced, too?](/docs/FAQ.md#will-spotifys-internal-plugins-be-open-sourced-too)" above)

### Are you planning to have plugins baked into the repo? Or should they be developed in separate repos?

Contributors can add open source plugins to the plugins directory in
[this monorepo](https://github.com/spotify/backstage). Integrators can then
configure which open source plugins are available to use in their instance of
the app. Open source plugins are downloaded as npm packages published in the
open source repository. While we encourage using the open source model, we
know there are cases where contributors might want to experiment internally or
keep their plugins closed source. Contributors writing closed source plugins
should develop them in the plugins directory in their own Backstage repository.
Integrators also configure closed source plugins locally from the monorepo.

### Any plans for integrating with other repository managers, such as GitLab or Bitbucket?

We chose GitHub because it is the tool that we are most familiar with, so that
will naturally lead to integrations for GitHub being developed at an early
stage. Hosting this project on GitHub does not exclude integrations with
alternatives, such as
[GitLab](https://github.com/spotify/backstage/issues?q=is%3Aissue+is%3Aopen+GitLab)
or Bitbucket. We believe that in time there will be plugins that will provide
functionality for these tools as well. Hopefully, contributed by the community! Also note, implementations of Backstage can be hosted wherever you feel suits
your needs best.

### Who maintains Backstage?

Spotify will maintain the open source core, but we envision different parts of
the project being maintained by various companies and contributors. We also
envision a large, diverse ecosystem of open source plugins, which would be
maintained by their original authors/contributors or by the community. When it
comes to
[deployment](https://github.com/spotify/backstage/blob/master/DEPLOYMENT.md),
the system integrator (typically, the infrastructure team in your organization)
maintains Backstage in your own environment.

### Does Spotify provide a managed version of Backstage?

No, this is not a service offering. We build the piece of software, and
someone in your infrastructure team is responsible for
[deploying](https://github.com/spotify/backstage/blob/master/DEPLOYMENT.md) and
maintaining it.

### How secure is Backstage?

We take security seriously. When it comes to packages and code we scan our
repositories periodically and update our packages to the latest versions. When
it comes to deployment of Backstage within an organisation it depends on the
deployment and security setup in your organisation. Reach out to us on
[Discord](https://discord.gg/MUpMjP2) if you have specific queries.

Please report sensitive security issues via Spotify's
[bug-bounty program](https://hackerone.com/spotify) rather than GitHub.

### Does Backstage collect any information that is shared with Spotify?

No. Backstage does not collect any telemetry from any third party using the
platform. Spotify, and the open source community, does have access to
[GitHub Insights](https://github.com/features/insights), which contains
information such as contributors, commits, traffic, and dependencies. 
Backstage is an open platform, but you are in control of your own data. You
control who has access to any data you provide to your version of Backstage and
who that data is shared with.

### Can Backstage be used to build something other than a developer portal?

Yes. The core frontend framework could be used for building any large-scale
web application where (1) multiple teams are building separate parts of the app,
and (2) you want the overall experience to be consistent. That being said, in
[Phase 2](https://github.com/spotify/backstage#project-roadmap) of the project
we will add features that are needed for developer portals and systems for
managing software ecosystems. Our ambition will be to keep Backstage modular.

### How can I get involved?

Jump right in! Come help us fix some of the
[early bugs and first issues](https://github.com/spotify/backstage/labels/good%20first%20issue)
or reach [a new milestone](https://github.com/spotify/backstage/milestones). Or
write an open source plugin for Backstage, like this
[Lighthouse plugin](https://github.com/spotify/backstage/tree/master/plugins/lighthouse).
See all the ways you can
[contribute here](https://github.com/spotify/backstage/blob/master/CONTRIBUTING.md).
We'd love to have you as part of the community.

### Can I join the Backstage team?

If you're interested in being part of the Backstage team, reach out to
[fossopportunities@spotify.com](mailto:fossopportunities@spotify.com)<|MERGE_RESOLUTION|>--- conflicted
+++ resolved
@@ -97,8 +97,6 @@
 
 The **contributor** adds functionality to the app by writing plugins.
 
-<<<<<<< HEAD
-=======
 The **software engineer** uses the app's functionality and interacts with its plugins.
 
 ### What is a "plugin" in Backstage?
@@ -109,7 +107,6 @@
 
 Learn more about [the different components](https://github.com/spotify/backstage#overview) that make up Backstage.
 
->>>>>>> 22d1c406
 ### Do I have to write plugins in TypeScript?
 
 No, you can use JavaScript if you prefer. We want to keep the Backstage core
