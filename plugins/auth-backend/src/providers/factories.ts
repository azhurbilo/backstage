--- conflicted
+++ resolved
@@ -23,10 +23,7 @@
 import { createOAuth2Provider } from './oauth2';
 import { createOktaProvider } from './okta';
 import { createSamlProvider } from './saml';
-<<<<<<< HEAD
 import { createAuth0Provider } from './auth0'
-import { AuthProviderConfig, AuthProviderFactory } from './types';
-=======
 import {
   AuthProviderConfig,
   AuthProviderFactory,
@@ -37,7 +34,6 @@
   EnvironmentHandlers,
   EnvironmentHandler,
 } from '../lib/EnvironmentHandler';
->>>>>>> 8c09dccf
 
 const factories: { [providerId: string]: AuthProviderFactory } = {
   google: createGoogleProvider,
