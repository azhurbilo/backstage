--- conflicted
+++ resolved
@@ -25,15 +25,23 @@
 class TechDocsCore(BasePlugin):
     def on_config(self, config):
         # Theme
-<<<<<<< HEAD
-        config['theme'] = Theme(name="material")
+        config["theme"] = Theme(name="material")
 
         # Plugins
-        del config['plugins']['techdocs-core']
+        del config["plugins"]["techdocs-core"]
 
         search_plugin = SearchPlugin()
         search_plugin.load_config({})
-        config['plugins']['search'] = search_plugin
+
+        monorepo_plugin = MonorepoPlugin()
+        monorepo_plugin.load_config({})
+
+        config["plugins"]["search"] = search_plugin
+        config["plugins"]["monorepo"] = monorepo_plugin
+
+        search_plugin = SearchPlugin()
+        search_plugin.load_config({})
+        config["plugins"]["search"] = search_plugin
 
         # Markdown Extensions
         config['markdown_extensions'].append('admonition')
@@ -74,25 +82,4 @@
         }
         config['markdown_extensions'].append('pymdownx.tilde')
 
-        return config
-=======
-        config["theme"] = Theme(name="material")
-
-        # Plugins
-        del config["plugins"]["techdocs-core"]
-
-        search_plugin = SearchPlugin()
-        search_plugin.load_config({})
-
-        monorepo_plugin = MonorepoPlugin()
-        monorepo_plugin.load_config({})
-
-        config["plugins"]["search"] = search_plugin
-        config["plugins"]["monorepo"] = monorepo_plugin
-
-        search_plugin = SearchPlugin()
-        search_plugin.load_config({})
-        config["plugins"]["search"] = search_plugin
-
-        return config
->>>>>>> 946664d6
+        return config